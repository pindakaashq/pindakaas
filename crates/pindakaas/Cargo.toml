--- conflicted
+++ resolved
@@ -15,14 +15,10 @@
 ipasir = { version = "0.3", features = ["ffi"] }
 iset = "0.2"
 itertools = "0.11"
+rustc-hash = "1.1.0"
 num = "0.4"
-<<<<<<< HEAD
-rustc-hash = "1.1.0"
-bzip2 = "0.4.4"
-flate2 = "1.0.25"
-=======
-rustc-hash = "1.1"
->>>>>>> dee12972
+bzip2 = "0.4"
+flate2 = "1.0"
 
 # Optional encoding tracing capabilities
 tracing = { version = "0.1", optional = true }
