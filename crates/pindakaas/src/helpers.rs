--- conflicted
+++ resolved
@@ -469,37 +469,7 @@
 			}
 		}
 
-<<<<<<< HEAD
 		pub fn solve(&mut self) -> Vec<Vec<i32>> {
-=======
-		pub fn check_complete(&mut self) {
-			self.unchecked = false;
-			if let Some(clauses) = &self.clauses {
-				let missing: Vec<Vec<i32>> = clauses
-					.iter()
-					.filter(|exp| !exp.0)
-					.map(|exp| exp.1.clone())
-					.collect();
-				// assert!(false, "{:?} {:?}", clauses, missing);
-				assert!(
-					missing.is_empty(),
-					"clauses are missing from the encoding: {:?}",
-					missing
-				);
-			}
-			if self.solutions.is_none()
-				&& self.check.is_none()
-				&& self.expected_vars.is_none()
-				&& self.expected_cls.is_none()
-				&& self.expected_lits.is_none()
-			{
-				return;
-			}
-			if OUTPUT_SPLR {
-				eprintln!("let result: Vec<Vec<i32>> = slv.iter().collect();");
-			}
-			const ONLY_OUTPUT: bool = true;
->>>>>>> dee12972
 			let mut from_slv: Vec<Vec<i32>> = Vec::new();
 			while let Ok(Certificate::SAT(model)) = self.slv.solve() {
 				let solution = if ONLY_OUTPUT {
@@ -536,10 +506,9 @@
 			if let Some(clauses) = &self.clauses {
 				let missing: Vec<Vec<i32>> = clauses
 					.iter()
-					.filter(|exp| exp.0 == false)
+					.filter(|exp| !exp.0)
 					.map(|exp| exp.1.clone())
 					.collect();
-				// assert!(false, "{:?} {:?}", clauses, missing);
 				assert!(
 					missing.is_empty(),
 					"clauses are missing from the encoding: {:?}",
