--- conflicted
+++ resolved
@@ -309,17 +309,10 @@
 }
 
 impl<Lit: Literal + Zero + One + Display, C: Coefficient> From<Cnf<Lit>> for Wcnf<Lit, C> {
-<<<<<<< HEAD
-    fn from(cnf: Cnf<Lit>) -> Self {
-        let weights = std::iter::repeat(None).take(cnf.clauses()).collect();
-        Wcnf { cnf, weights }
-    }
-=======
 	fn from(cnf: Cnf<Lit>) -> Self {
 		let weights = std::iter::repeat(None).take(cnf.clauses()).collect();
 		Wcnf { cnf, weights }
 	}
->>>>>>> ead7479d
 }
 impl<Lit: Literal + Zero + One + Display, C: Coefficient> From<Wcnf<Lit, C>> for Cnf<Lit> {
 	// TODO implement iter for Cnf
