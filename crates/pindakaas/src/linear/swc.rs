--- conflicted
+++ resolved
@@ -64,19 +64,12 @@
 
 		ys.into_iter()
 			.tuple_windows()
-<<<<<<< HEAD
-			.zip(xs.into_iter())
-			.try_for_each(|((y_curr, y_next), x)| {
-				model.add_constraint(Lin::tern(x, y_next, lin.cmp.clone().into(), y_curr, None))
-			})?;
-=======
 			.zip(xs)
 			.for_each(|((y_curr, y_next), x)| {
 				model
 					.cons
-					.push(Lin::tern(x, y_next, lin.cmp.clone(), y_curr));
+					.push(Lin::tern(x, y_next, lin.cmp.clone().into(), y_curr, None));
 			});
->>>>>>> dee12972
 
 		model.propagate(&self.add_propagation);
 		model.encode(db, self.cutoff)?;
